"""
test_ctrt contains functional tests for smart contracts.
"""
import asyncio
import time

import pytest

import py_v_sdk as pv
from . import conftest as cft


async def get_tok_id(api: pv.NodeAPI, ctrt_id: str, tok_idx: int) -> str:
    """
    get_tok_id gets the token ID for the given token index of the contract.

    Args:
        api (pv.NodeAPI): The NodeAPI object.
        ctrt_id (str): The contract ID.
        tok_idx (int): The token index.

    Returns:
        str: The token ID.
    """
    resp = await api.ctrt.get_tok_id(ctrt_id, tok_idx)
    return resp["tokenId"]


async def get_tok_bal(api: pv.NodeAPI, addr: str, tok_id: str) -> int:
    """
    get_tok_bal gets the token balance of the given token ID.

    Args:
        api (pv.NodeAPI): The NodeAPI object.
        addr (str): The account address.
        tok_id (str): The token ID.

    Returns:
        int: The balance.
    """
    resp = await api.ctrt.get_tok_bal(addr, tok_id)
    return resp["balance"]


class TestNFTCtrt:
    """
    TestNFTCtrt is the collection of functional tests of NFT contract.
    """

    @pytest.fixture
    async def new_ctrt(self, acnt0: pv.Account) -> pv.NFTCtrt:
        """
        new_ctrt is the fixture that registers a new NFT contract.

        Args:
            acnt0 (pv.Account): The account of nonce 0.

        Returns:
            pv.NFTCtrt: The NFTCtrt instance.
        """
        nc = await pv.NFTCtrt.register(acnt0)
        await cft.wait_for_block()
        return nc

    @pytest.fixture
    async def new_ctrt_with_tok(
        self, new_ctrt: pv.NFTCtrt, acnt0: pv.Account
    ) -> pv.NFTCtrt:
        """
        new_ctrt_with_tok is the fixture that registers a new NFT contract and issues an NFT token right after it.

        Args:
            new_ctrt (pv.NFTCtrt): The fixture that registers a new NFT contract.
            acnt0 (pv.Account): The account of nonce 0.

        Returns:
            pv.NFTCtrt: The NFTCtrt instance.
        """
        nc = new_ctrt
        await nc.issue(acnt0)
        await cft.wait_for_block()
        return nc

    @pytest.fixture
    async def new_atomic_swap_ctrt(
        self,
        new_ctrt_with_tok: pv.NFTCtrt,
        acnt0: pv.Account,
    ) -> pv.AtomicSwapCtrt:
        """
        new_atomic_swap_ctrt is the fixture that registers a new atomic swap contract.

        Args:
            new_ctrt_with_tok (pv.NFTCtrt): The fixture that registers a new NFT contract and issues an NFT token right after it.
            acnt0 (pv.Account): The account of nonce 0.

        Returns:
            pv.AtomicSwapCtrt: The AtomicSwapCtrt instance.
        """
        nc = new_ctrt_with_tok
        api = nc.chain.api

        tok_id = await get_tok_id(api, nc.ctrt_id, 0)
        ac = await pv.AtomicSwapCtrt.register(acnt0, tok_id)

        await cft.wait_for_block()
        assert (await ac.maker) == acnt0.addr.b58_str
        assert (await ac.token_id) == tok_id

        return ac

    async def test_register(self, acnt0: pv.Account) -> pv.NFTCtrt:
        """
        test_register tests the method register.

        Args:
            acnt0 (pv.Account): The account of nonce 0.

        Returns:
            pv.NFTCtrt: The registered NFTCtrt.
        """
        nc = await pv.NFTCtrt.register(acnt0)
        await cft.wait_for_block()
        assert (await nc.issuer) == acnt0.addr.b58_str
        assert (await nc.maker) == acnt0.addr.b58_str

        return nc

    async def test_issue(self, new_ctrt: pv.NFTCtrt, acnt0: pv.Account):
        """
        test_issue tests the method issue.

        Args:
            new_ctrt (pv.NFTCtrt): The fixture that registers a new NFT contract.
            acnt0 (pv.Account): The account of nonce 0.
        """
        nc = new_ctrt
        api = nc.chain.api

        resp = await nc.issue(acnt0)
        await cft.wait_for_block()

        await cft.assert_tx_success(api, resp["id"])

        tok_id = await get_tok_id(api, nc.ctrt_id, 0)
        tok_bal = await get_tok_bal(api, acnt0.addr.b58_str, tok_id)
        assert tok_bal == 1

    async def test_send(
        self, new_ctrt_with_tok: pv.NFTCtrt, acnt0: pv.Account, acnt1: pv.Account
    ):
        """
        test_send tests the method send

        Args:
            new_ctrt_with_tok (pv.NFTCtrt): The fixture that registers a new NFT contract and issues an NFT token right after it.
            acnt0 (pv.Account): The account of nonce 0.
            acnt1 (pv.Account): The account of nonce 1.
        """
        nc = new_ctrt_with_tok
        api = nc.chain.api

        tok_id = await get_tok_id(api, nc.ctrt_id, 0)

        tok_bal_acnt0 = await get_tok_bal(api, acnt0.addr.b58_str, tok_id)
        assert tok_bal_acnt0 == 1

        tok_bal_acnt1 = await get_tok_bal(api, acnt1.addr.b58_str, tok_id)
        assert tok_bal_acnt1 == 0

        resp = await nc.send(acnt0, acnt1.addr.b58_str, 0)
        await cft.wait_for_block()
        await cft.assert_tx_success(api, resp["id"])

        tok_bal_acnt0 = await get_tok_bal(api, acnt0.addr.b58_str, tok_id)
        assert tok_bal_acnt0 == 0

        tok_bal_acnt1 = await get_tok_bal(api, acnt1.addr.b58_str, tok_id)
        assert tok_bal_acnt1 == 1

    async def test_transfer(
        self, new_ctrt_with_tok: pv.NFTCtrt, acnt0: pv.Account, acnt1: pv.Account
    ):
        """
        test_transfer tests the method transfer.

        Args:
            new_ctrt_with_tok (pv.NFTCtrt): The fixture that registers a new NFT contract and issues an NFT token right after it.
            acnt0 (pv.Account): The account of nonce 0.
            acnt1 (pv.Account): The account of nonce 1.
        """
        nc = new_ctrt_with_tok
        api = nc.chain.api

        tok_id = await get_tok_id(api, nc.ctrt_id, 0)

        tok_bal_acnt0 = await get_tok_bal(api, acnt0.addr.b58_str, tok_id)
        assert tok_bal_acnt0 == 1

        tok_bal_acnt1 = await get_tok_bal(api, acnt1.addr.b58_str, tok_id)
        assert tok_bal_acnt1 == 0

        resp = await nc.transfer(acnt0, acnt0.addr.b58_str, acnt1.addr.b58_str, 0)
        await cft.wait_for_block()
        await cft.assert_tx_success(api, resp["id"])

        tok_bal_acnt0 = await get_tok_bal(api, acnt0.addr.b58_str, tok_id)
        assert tok_bal_acnt0 == 0

        tok_bal_acnt1 = await get_tok_bal(api, acnt1.addr.b58_str, tok_id)
        assert tok_bal_acnt1 == 1

    async def test_deposit_withdraw(
        self,
        new_ctrt_with_tok: pv.NFTCtrt,
        new_atomic_swap_ctrt: pv.AtomicSwapCtrt,
        acnt0: pv.Account,
    ):
        """
        test_deposit_withdraw tests the method deposit & withdraw.

        Args:
            new_ctrt_with_tok (pv.NFTCtrt): The fixture that registers a new NFT contract and issues an NFT token right after it.
            new_atomic_swap_ctrt (pv.AtomicSwapCtrt): The fixture that registers a new atomic swap contract.
            acnt0 (pv.Account): The account of nonce 0.
        """
        nc = new_ctrt_with_tok
        api = nc.chain.api

        tok_id = await get_tok_id(api, nc.ctrt_id, 0)
        ac = new_atomic_swap_ctrt

        tok_bal = await get_tok_bal(api, acnt0.addr.b58_str, tok_id)
        assert tok_bal == 1

        resp = await nc.deposit(acnt0, ac.ctrt_id, 0)
        await cft.wait_for_block()
        tx_info = await api.tx.get_info(resp["id"])
        assert tx_info["status"] == "Success"

        tok_bal = await get_tok_bal(api, acnt0.addr.b58_str, tok_id)
        assert tok_bal == 0

        deposited_tok_bal = await ac.get_tok_bal(acnt0.addr.b58_str)
        assert deposited_tok_bal == 1

        await nc.withdraw(acnt0, ac.ctrt_id, 0)
        await cft.wait_for_block()

        tok_bal = await get_tok_bal(api, acnt0.addr.b58_str, tok_id)
        assert tok_bal == 1

        deposited_tok_bal = await ac.get_tok_bal(acnt0.addr.b58_str)
        assert deposited_tok_bal == 0

    async def test_supersede(
        self, new_ctrt: pv.NFTCtrt, acnt0: pv.Account, acnt1: pv.Account
    ):
        """
        test_supersede tests the method supersede.

        Args:
            new_ctrt (pv.NFTCtrt): The fixture that registers a new NFT contract.
            acnt0 (pv.Account): The account of nonce 0.
            acnt1 (pv.Account): The account of nonce 1.
        """
        nc = new_ctrt
        api = nc.chain.api

        assert (await nc.issuer) == acnt0.addr.b58_str

        resp = await nc.supersede(acnt0, acnt1.addr.b58_str)
        await cft.wait_for_block()
        await cft.assert_tx_success(api, resp["id"])

        assert (await nc.issuer) == acnt1.addr.b58_str

    @pytest.mark.whole
    async def test_as_whole(
        self,
        new_ctrt_with_tok: pv.NFTCtrt,
        new_atomic_swap_ctrt: pv.AtomicSwapCtrt,
        acnt0: pv.Account,
        acnt1: pv.Account,
    ):

        """
        test_as_whole tests methods of NFTCtrt as a whole so as to reduce resource consumption.

        Args:
            new_ctrt_with_tok (pv.NFTCtrt): The fixture that registers a new NFT contract and issues an NFT token right after it.
            new_atomic_swap_ctrt (pv.AtomicSwapCtrt): The fixture that registers a new atomic swap contract.
            acnt0 (pv.Account): The account of nonce 0.
            acnt1 (pv.Account): The account of nonce 1.
        """
        nc = await self.test_register(acnt0)
        await self.test_issue(nc, acnt0)

        nc = new_ctrt_with_tok
        ac = new_atomic_swap_ctrt

        await self.test_send(nc, acnt0, acnt1)
        await self.test_transfer(nc, acnt1, acnt0)
        await self.test_deposit_withdraw(nc, ac, acnt0)
        await self.test_supersede(nc, acnt0, acnt1)


class TestNFTCtrtV2Whitelist(TestNFTCtrt):
    """
    TestNFTCtrtV2Whitelist is the collection of functional tests of NFT contract V2 with whitelist.
    """

    @pytest.fixture
    async def new_ctrt(
        self, acnt0: pv.Account, acnt1: pv.Account
    ) -> pv.NFTCtrtV2Whitelist:
        """
        new_ctrt is the fixture that registers a new NFT contract V2 with whitelist.

        Args:
            acnt0 (pv.Account): The account of nonce 0.
            acnt1 (pv.Account): The account of nonce 1.

        Returns:
            pv.NFTCtrtV2Whitelist: The NFTCtrtV2Whitelist instance.
        """
        nc = await pv.NFTCtrtV2Whitelist.register(acnt0)
        await cft.wait_for_block()

        await nc.update_list_user(acnt0, acnt0.addr.b58_str, True)
        await nc.update_list_user(acnt0, acnt1.addr.b58_str, True)
        return nc

    @pytest.fixture
    async def new_atomic_swap_ctrt(
        self,
        new_ctrt_with_tok: pv.NFTCtrtV2Whitelist,
        acnt0: pv.Account,
    ) -> pv.AtomicSwapCtrt:
        """
        new_atomic_swap_ctrt is the fixture that registers a new atomic swap contract.

        Args:
            new_ctrt_with_tok (pv.NFTCtrtV2Whitelist): The fixture that registers a new NFT contract and issues an NFT token right after it.
            acnt0 (pv.Account): The account of nonce 0.

        Returns:
            pv.AtomicSwapCtrt: The AtomicSwapCtrt instance.
        """
        nc = new_ctrt_with_tok
        api = nc.chain.api

        tok_id = await get_tok_id(api, nc.ctrt_id, 0)
        ac = await pv.AtomicSwapCtrt.register(acnt0, tok_id)

        await cft.wait_for_block()
        assert (await ac.maker) == acnt0.addr.b58_str
        assert (await ac.token_id) == tok_id

        resp = await nc.update_list_ctrt(acnt0, ac.ctrt_id, True)
        await cft.wait_for_block()
        await cft.assert_tx_success(api, resp["id"])

        return ac

    @pytest.fixture
    def arbitrary_ctrt_id(self) -> str:
        """
        arbitrary_ctrt_id is the fixture that returns an arbitrary contract ID

        Returns:
            str: The contract ID.
        """
        return "CF5Zkj2Ycx72WrBnjrcNHvJRVwsbNX1tjgT"

    async def test_supersede(
        self, new_ctrt: pv.NFTCtrtV2Whitelist, acnt0: pv.Account, acnt1: pv.Account
    ):
        """
        test_supersede tests the method supersede.

        Args:
            new_ctrt (pv.NFTCtrtV2Whitelist): The fixture that registers a new NFT contract V2 with whitelist.
            acnt0 (pv.Account): The account of nonce 0.
            acnt1 (pv.Account): The account of nonce 1.
        """

        nc = new_ctrt
        api = nc.chain.api

        assert (await nc.issuer) == acnt0.addr.b58_str
        assert (await nc.regulator) == acnt0.addr.b58_str

        resp = await nc.supersede(acnt0, acnt1.addr.b58_str, acnt1.addr.b58_str)
        await cft.wait_for_block()
        await cft.assert_tx_success(api, resp["id"])

        assert (await nc.issuer) == acnt1.addr.b58_str
        assert (await nc.regulator) == acnt1.addr.b58_str

    async def test_update_list_user(
        self, new_ctrt: pv.NFTCtrtV2Whitelist, acnt0: pv.Account, acnt1: pv.Account
    ):
        """
        test_update_list_user tests the method update_list_user.

        Args:
            new_ctrt (pv.NFTCtrtV2Whitelist): The fixture that registers a new NFT contract V2 with whitelist.
            acnt0 (pv.Account): The account of nonce 0.
            acnt1 (pv.Account): The account of nonce 1.
        """

        nc = new_ctrt
        api = nc.chain.api

        in_list = await nc.is_user_in_list(acnt1.addr.b58_str)
        assert in_list == False

        resp = await nc.update_list_user(
            by=acnt0,
            addr=acnt1.addr.b58_str,
            val=True,
        )
        await cft.wait_for_block()
        await cft.assert_tx_success(api, resp["id"])

        in_list = await nc.is_user_in_list(acnt1.addr.b58_str)
        assert in_list == True

        resp = await nc.update_list_user(
            by=acnt0,
            addr=acnt1.addr.b58_str,
            val=False,
        )
        await cft.wait_for_block()
        await cft.assert_tx_success(api, resp["id"])

        in_list = await nc.is_user_in_list(acnt1.addr.b58_str)
        assert in_list == False

    async def test_update_list_ctrt(
        self, new_ctrt: pv.NFTCtrtV2Whitelist, acnt0: pv.Account, arbitrary_ctrt_id: str
    ):
        """
        test_update_list_ctrt tests the method update_list_ctrt.

        Args:
            new_ctrt (pv.NFTCtrtV2Whitelist): The fixture that registers a new NFT contract V2 with whitelist.
            acnt0 (pv.Account): The account of nonce 0.
            arbitrary_ctrt_id (str): An arbitrary contract ID
        """
        nc = new_ctrt
        api = nc.chain.api
        target_ctrt_id = arbitrary_ctrt_id

        in_list = await nc.is_ctrt_in_list(target_ctrt_id)
        assert in_list == False

        resp = await nc.update_list_ctrt(
            by=acnt0,
            addr=target_ctrt_id,
            val=True,
        )
        await cft.wait_for_block()
        await cft.assert_tx_success(api, resp["id"])

        in_list = await nc.is_ctrt_in_list(target_ctrt_id)
        assert in_list == True

        resp = await nc.update_list_ctrt(
            by=acnt0,
            addr=target_ctrt_id,
            val=False,
        )
        await cft.wait_for_block()
        await cft.assert_tx_success(api, resp["id"])

        in_list = await nc.is_ctrt_in_list(target_ctrt_id)
        assert in_list == False

    async def test_register(self, acnt0: pv.Account) -> pv.NFTCtrtV2Whitelist:
        """
        test_register tests the method register.

        Args:
            acnt0 (pv.Account): The account of nonce 0.

        Returns:
            pv.NFTCtrtV2Whitelist: The registered NFTCtrtV2Whitelist
        """
        nc: pv.NFTCtrtV2Whitelist = await pv.NFTCtrtV2Whitelist.register(acnt0)
        await cft.wait_for_block()
        assert (await nc.issuer) == acnt0.addr.b58_str
        assert (await nc.maker) == acnt0.addr.b58_str
        assert (await nc.regulator) == acnt0.addr.b58_str

        return nc

    @pytest.mark.whole
    async def test_as_whole(
        self,
        new_ctrt_with_tok: pv.NFTCtrtV2Whitelist,
        new_atomic_swap_ctrt: pv.AtomicSwapCtrt,
        acnt0: pv.Account,
        acnt1: pv.Account,
        arbitrary_ctrt_id: str,
    ):
        """
        test_as_whole tests method of NFTCtrtV2Whitelist as a whole so as to reduce resource consumption.

        Args:
            new_ctrt_with_tok (pv.NFTCtrtV2Whitelist): The fixture that registers a new NFT contract and issues an NFT token right after it.
            new_atomic_swap_ctrt (pv.AtomicSwapCtrt): The fixture that registers a new atomic swap contract.
            acnt0 (pv.Account): The account of nonce 0.
            acnt1 (pv.Account): The account of nonce 1.
            arbitrary_ctrt_id (str): An arbitrary contract ID
        """
        nc = await self.test_register(acnt0)
        await self.test_update_list_user(nc, acnt0, acnt1)
        await self.test_update_list_ctrt(nc, acnt0, arbitrary_ctrt_id)

        await self.test_issue(nc, acnt0)

        nc = new_ctrt_with_tok
        ac = new_atomic_swap_ctrt

        await self.test_send(nc, acnt0, acnt1)
        await self.test_transfer(nc, acnt1, acnt0)

        await self.test_deposit_withdraw(nc, ac, acnt0)
        await self.test_supersede(nc, acnt0, acnt1)


class TestNFTCtrtV2Blacklist(TestNFTCtrtV2Whitelist):
    """
    TestNFTCtrtV2Blacklist is the collection of functional tests of NFT contract V2 with blacklist.
    """

    @pytest.fixture
    async def new_ctrt(self, acnt0: pv.Account) -> pv.NFTCtrtV2Blacklist:
        """
        new_ctrt is the fixture that registers a new NFT contract V2 with blacklist.

        Args:
            acnt0 (pv.Account): The account of nonce 0.
            acnt1 (pv.Account): The account of nonce 1.

        Returns:
            pv.NFTCtrtV2Blacklist: The NFTCtrtV2Blacklist instance.
        """
        nc = await pv.NFTCtrtV2Blacklist.register(acnt0)
        await cft.wait_for_block()

        return nc

    @pytest.fixture
    async def new_atomic_swap_ctrt(
        self,
        new_ctrt_with_tok: pv.NFTCtrtV2Blacklist,
        acnt0: pv.Account,
    ) -> pv.AtomicSwapCtrt:
        """
        new_atomic_swap_ctrt is the fixture that registers a new atomic swap contract.

        Args:
            new_ctrt_with_tok (pv.NFTCtrtV2Blacklist): The fixture that registers a new NFT contract and issues an NFT token right after it.
            acnt0 (pv.Account): The account of nonce 0.

        Returns:
            pv.AtomicSwapCtrt: The AtomicSwapCtrt instance.
        """
        nc = new_ctrt_with_tok
        api = nc.chain.api

        tok_id = await get_tok_id(api, nc.ctrt_id, 0)
        ac = await pv.AtomicSwapCtrt.register(acnt0, tok_id)

        await cft.wait_for_block()
        assert (await ac.maker) == acnt0.addr.b58_str
        assert (await ac.token_id) == tok_id

        return ac


<<<<<<< HEAD
class TestTokCtrtWithoutSplit:
    """
    TestTokCtrtWithoutSplit is the collection of functional tests of Token contract without split.
    """

    @pytest.fixture
    async def new_ctrt(self, acnt0: pv.Account) -> pv.TokenCtrtWithoutSplit:
        """
        new_ctrt is the fixture that registers a new token contract.

        Args:
            acnt0 (pv.Account): the account of nonce 0.

        Returns:
            pv.TokenCtrtWithoutSplit: the TokenCtrtWithoutSplit instance.
        """
        tc = await pv.TokenCtrtWithoutSplit.register(acnt0, 50, 1)
        await cft.wait_for_block()
        return tc

    @pytest.fixture
    async def new_ctrt_with_tok(
        self, new_ctrt: pv.TokenCtrtWithoutSplit, acnt0: pv.Account
    ) -> pv.TokenCtrtWithoutSplit:
        """
        new_ctrt_with_tok is the fixture that registers a new TokenWithoutSplit contract and issues tokens right after it.

        Args:
            new_ctrt (pv.NFTCtrt): The fixture that registers a new TokenWithoutSplit contract.
=======
class TestVSwapCtrt:
    """
    TestVSwapCtrt is the collection of functional tests of V Swap contract.
    """

    TOK_MAX = 1_000_000_000
    HALF_TOK_MAX = TOK_MAX // 2
    TOK_UNIT = 1_000
    MIN_LIQ = 10
    INIT_AMOUNT = 10_000

    async def new_tok_ctrt(self, acnt0: pv.Account) -> pv.TokenCtrtWithoutSplit:
        """
        new_tok_ctrt is the fixture that registers a new token contract without split
        to be used in a V Swap contract.

        Args:
>>>>>>> d8c5dd83
            acnt0 (pv.Account): The account of nonce 0.

        Returns:
            pv.TokenCtrtWithoutSplit: The TokenCtrtWithoutSplit instance.
        """
<<<<<<< HEAD
        tc = new_ctrt
        await tc.issue(acnt0, 50)
        await cft.wait_for_block()
        return tc

    @pytest.fixture
    async def new_atomic_swap_ctrt(
        self,
        new_ctrt_with_tok: pv.TokenCtrtWithoutSplit,
        acnt0: pv.Account,
    ) -> pv.AtomicSwapCtrt:
        """
        new_atomic_swap_ctrt is the fixture that registers a new atomic swap contract.

        Args:
            new_ctrt_with_tok (pv.TokenCtrtWithoutSplit): The fixture that registers a new NFT contract and issues an NFT token right after it.
            acnt0 (pv.Account): The account of nonce 0.

        Returns:
            pv.AtomicSwapCtrt: The AtomicSwapCtrt instance.
        """
        tc = new_ctrt_with_tok
        api = tc.chain.api

        tok_id = await get_tok_id(api, tc.ctrt_id, 0)
        ac = await pv.AtomicSwapCtrt.register(acnt0, tok_id)

        await cft.wait_for_block()
        assert (await ac.maker) == acnt0.addr.b58_str
        assert (await ac.token_id) == tok_id

        return ac

    async def test_register(self, acnt0: pv.Account) -> pv.TokenCtrtWithoutSplit:
        """
        test_register tests the method register.

        Args:
            acnt0 (pv.Account): The account of nonce 0.

        Returns:
            pv.TokenCtrtWithoutSplit: The TokenCtrtWithoutSplit instance.
        """
        tc = await pv.TokenCtrtWithoutSplit.register(acnt0, 50, 1)
        await cft.wait_for_block()
        assert (await tc.issuer) == acnt0.addr.b58_str
        assert (await tc.maker) == acnt0.addr.b58_str

        return tc

    async def test_issue(self, new_ctrt: pv.TokenCtrtWithoutSplit, acnt0: pv.Account):
        """
        test_issue tests the method issue.

        Args:
            new_ctrt (pv.TokenCtrtWithoutSplit): [description]
            acnt0 (pv.Account): The account of nonce 0.
        """
        tc = new_ctrt
        api = tc.chain.api

        resp = await tc.issue(acnt0, 50)
        await cft.wait_for_block()

        await cft.assert_tx_success(api, resp["id"])

        tok_id = await get_tok_id(api, tc.ctrt_id, 0)
        tok_bal = await get_tok_bal(api, acnt0.addr.b58_str, tok_id)
        assert tok_bal == 50

    async def test_send(
        self,
        new_ctrt_with_tok: pv.TokenCtrtWithoutSplit,
        acnt0: pv.Account,
        acnt1: pv.Account,
    ):
        """
        test_send tests the method send

        Args:
            new_ctrt_with_tok (pv.TokenCtrtWithoutSplit): The fixture that registers a new NFT contract and issues an NFT token right after it.
            acnt0 (pv.Account): The account of nonce 0.
            acnt1 (pv.Account): The account of nonce 1.
        """
        tc = new_ctrt_with_tok
        api = tc.chain.api

        tok_id = await get_tok_id(api, tc.ctrt_id, 0)

        tok_bal_acnt0 = await get_tok_bal(api, acnt0.addr.b58_str, tok_id)
        assert tok_bal_acnt0 == 50

        tok_bal_acnt1 = await get_tok_bal(api, acnt1.addr.b58_str, tok_id)
        assert tok_bal_acnt1 == 0

        resp = await tc.transfer(acnt0, acnt0.addr.b58_str, acnt1.addr.b58_str, 50)
        await cft.wait_for_block()
        await cft.assert_tx_success(api, resp["id"])

        tok_bal_acnt0 = await get_tok_bal(api, acnt0.addr.b58_str, tok_id)
        assert tok_bal_acnt0 == 0

        tok_bal_acnt1 = await get_tok_bal(api, acnt1.addr.b58_str, tok_id)
        assert tok_bal_acnt1 == 50

    async def test_transfer(
        self,
        new_ctrt_with_tok: pv.TokenCtrtWithoutSplit,
        acnt0: pv.Account,
        acnt1: pv.Account,
    ):
        """
        test_transfer tests the method transfer.

        Args:
            new_ctrt_with_tok (pv.TokenCtrtWithoutSplit): The fixture that registers a new NFT contract and issues an NFT token right after it.
            acnt0 (pv.Account): The account of nonce 0.
            acnt1 (pv.Account): The account of nonce 1.
        """
        tc = new_ctrt_with_tok
        api = tc.chain.api

        tok_id = await get_tok_id(api, tc.ctrt_id, 0)

        tok_bal_acnt0 = await get_tok_bal(api, acnt0.addr.b58_str, tok_id)
        assert tok_bal_acnt0 == 50

        tok_bal_acnt1 = await get_tok_bal(api, acnt1.addr.b58_str, tok_id)
        assert tok_bal_acnt1 == 0

        resp = await tc.transfer(acnt0, acnt0.addr.b58_str, acnt1.addr.b58_str, 50)
        await cft.wait_for_block()
        await cft.assert_tx_success(api, resp["id"])

        tok_bal_acnt0 = await get_tok_bal(api, acnt0.addr.b58_str, tok_id)
        assert tok_bal_acnt0 == 0

        tok_bal_acnt1 = await get_tok_bal(api, acnt1.addr.b58_str, tok_id)
        assert tok_bal_acnt1 == 50

    async def test_deposit_and_withdraw(
        self,
        new_ctrt_with_tok: pv.TokenCtrtWithoutSplit,
        new_atomic_swap_ctrt: pv.AtomicSwapCtrt,
        acnt0: pv.Account,
    ):
        """
        test_deposit_and_withdraw tests the method deposit & withdraw.

        Args:
            new_ctrt_with_tok (pv.TokenCtrtWithoutSplit): The fixture that registers a new NFT contract and issues an NFT token right after it.
            new_atomic_swap_ctrt (pv.AtomicSwapCtrt): The fixture that registers a new atomic swap contract.
            acnt0 (pv.Account): The account of nonce 0.
        """
        tc = new_ctrt_with_tok
        api = tc.chain.api

        tok_id = await get_tok_id(api, tc.ctrt_id, 0)
        ac = new_atomic_swap_ctrt
        await cft.wait_for_block()
        assert (await ac.maker) == acnt0.addr.b58_str
        assert (await ac.token_id) == tok_id

        tok_bal = await get_tok_bal(api, acnt0.addr.b58_str, tok_id)
        assert tok_bal == 50

        resp = await tc.deposit(acnt0, ac.ctrt_id, 10)
        await cft.wait_for_block()
        tx_info = await api.tx.get_info(resp["id"])
        assert tx_info["status"] == "Success"

        tok_bal = await get_tok_bal(api, acnt0.addr.b58_str, tok_id)
        assert tok_bal == 40

        deposited_tok_bal = await ac.get_tok_bal(acnt0.addr.b58_str)
        assert deposited_tok_bal == 10

        # withdraw
        await tc.withdraw(acnt0, ac.ctrt_id, 10)
        await cft.wait_for_block()

        tok_bal = await get_tok_bal(api, acnt0.addr.b58_str, tok_id)
        assert tok_bal == 50

        deposited_tok_bal = await ac.get_tok_bal(acnt0.addr.b58_str)
        assert deposited_tok_bal == 0

    async def test_destroy(
        self, new_ctrt_with_tok: pv.TokenCtrtWithoutSplit, acnt0: pv.Account
    ):
        """
        test_destroy tests the method destroy.
        Args:
            new_ctrt_with_tok (pv.TokenCtrtWithoutSplit): The fixture that registers a new NFT contract and issues an NFT token right after it.
        """
        tc = new_ctrt_with_tok
        api = tc.chain.api

        tok_id = await get_tok_id(api, tc.ctrt_id, 0)

        tok_bal = await get_tok_bal(api, acnt0.addr.b58_str, tok_id)
        assert tok_bal == 50

        resp = await tc.destroy(acnt0, 10)
        await cft.wait_for_block()
        await cft.assert_tx_success(api, resp["id"])

        tok_bal_acnt0 = await get_tok_bal(api, acnt0.addr.b58_str, tok_id)
        assert tok_bal_acnt0 == 40

    async def test_supersede(
        self, new_ctrt: pv.TokenCtrtWithoutSplit, acnt0: pv.Account, acnt1: pv.Account
    ):
        """
        test_supersede tests the method supersede.

        Args:
            new_ctrt (pv.TokenCtrtWithoutSplit): The fixture that registers a new token contract.
            acnt0 (pv.Account): The account of nonce 0.
            acnt1 (pv.Account): The account of nonce 1.
        """
        tc = new_ctrt
        api = tc.chain.api

        assert (await tc.issuer) == acnt0.addr.b58_str

        resp = await tc.supersede(acnt0, acnt1.addr.b58_str)
        await cft.wait_for_block()
        await cft.assert_tx_success(api, resp["id"])

        assert (await tc.issuer) == acnt1.addr.b58_str

    @pytest.mark.whole
    async def test_as_whole(
        self,
        new_ctrt_with_tok: pv.TokenCtrtWithoutSplit,
        new_atomic_swap_ctrt: pv.AtomicSwapCtrt,
        acnt0: pv.Account,
        acnt1: pv.Account,
    ):
        """
        test_as_whole tests methods of TokenWithSplitCtrt as a whole so as to reduce resource consumption.

        Args:
            new_ctrt_with_tok (pv.TokenCtrtWithoutSplit): The fixture that registers a new NFT contract and issues an NFT token right after it.
            new_atomic_swap_ctrt (pv.AtomicSwapCtrt): The fixture that registers a new atomic swap contract.
            acnt0 (pv.Account): The account of nonce 0.
            acnt1 (pv.Account): The account of nonce 1.
        """
        tc = await self.test_register(acnt0)
        await self.test_issue(tc, acnt0)

        tc = new_ctrt_with_tok
        ac = new_atomic_swap_ctrt

        await self.test_send(tc, acnt0, acnt1)
        await self.test_transfer(tc, acnt1, acnt0)
        await self.test_deposit_and_withdraw(tc, ac, acnt0)
        await self.test_destroy(tc, acnt0)
        await self.test_supersede(tc, acnt0, acnt1)


class TestTokWithSplit(TestTokCtrtWithoutSplit):
    """
    TestTokCtrtWithSplit is the collection of functional tests of Token contract with split.
    """

    @pytest.fixture
    async def new_ctrt(self, acnt0: pv.Account) -> pv.TokenCtrtWithSplit:
        """
        new_ctrt is the fixture that registers a new token contract with split.

        Args:
            acnt0 (pv.Account): the account of nonce 0.

        Returns:
            pv.TokenCtrtWithoutSplit: the TokenCtrtWithSplit instance.
        """
        tc = await pv.TokenCtrtWithSplit.register(acnt0, 50, 1)
        await cft.wait_for_block()
        return tc

    async def test_split(self, new_ctrt: pv.TokenCtrtWithSplit, acnt0: pv.Account):
        """
        test_split tests the method split.

        Args:
            new_ctrt (pv.TokenCtrtWithSplit): The fixture that registers a new token contract.
            acnt0 (pv.Account): The account of nonce 0.
        """
        tc = new_ctrt
        api = tc.chain.api
        tc_ctrt_id = tc.ctrt_id

        tok_id_dict = await api.ctrt.get_tok_id(tc_ctrt_id, 0)
        tok_id = tok_id_dict["tokenId"]

        resp = await tc.split(acnt0, 12)
        await cft.wait_for_block()
        await cft.assert_tx_success(api, resp["id"])

        new_unit = await api.ctrt.get_tok_info(tok_id)

        assert 12 == new_unit["unity"]
=======
        api = acnt0.api

        tc = await pv.TokenCtrtWithoutSplit.register(
            by=acnt0,
            max=self.TOK_MAX,
            unit=self.TOK_UNIT,
        )
        await cft.wait_for_block()

        resp = await tc.issue(acnt0, self.TOK_MAX)
        await cft.wait_for_block()
        await cft.assert_tx_success(api, resp["id"])

        return tc

    @pytest.fixture
    async def new_ctrt(
        self,
        acnt0: pv.Account,
        acnt1: pv.Account,
    ) -> pv.VSwapCtrt:
        """
        new_ctrt is the fixture that registers a new V Swap contract.

        Args:
            acnt0 (pv.Account): The account of nonce 0.
            acnt1 (pv.Account): The account of nonce 1.

        Returns:
            pv.VSwapCtrt: The VSwapCtrt instance.
        """
        api = acnt0.api

        tca, tcb, tcl = await asyncio.gather(
            self.new_tok_ctrt(acnt0),
            self.new_tok_ctrt(acnt0),
            self.new_tok_ctrt(acnt0),
        )

        await asyncio.gather(
            tca.send(acnt0, acnt1.addr.b58_str, self.HALF_TOK_MAX),
            tcb.send(acnt0, acnt1.addr.b58_str, self.HALF_TOK_MAX),
        )

        await cft.wait_for_block()

        tok_a_id, tok_b_id, liq_tok_id = await asyncio.gather(
            tca.tok_id,
            tcb.tok_id,
            tcl.tok_id,
        )

        vc = await pv.VSwapCtrt.register(
            by=acnt0,
            tok_a_id=tok_a_id,
            tok_b_id=tok_b_id,
            liq_tok_id=liq_tok_id,
            min_liq=self.MIN_LIQ,
        )
        await cft.wait_for_block()

        resp_a0, resp_b0, resp_l, resp_a1, resp_b1 = await asyncio.gather(
            tca.deposit(acnt0, vc.ctrt_id, self.HALF_TOK_MAX),
            tcb.deposit(acnt0, vc.ctrt_id, self.HALF_TOK_MAX),
            tcl.deposit(acnt0, vc.ctrt_id, self.TOK_MAX),
            tca.deposit(acnt1, vc.ctrt_id, self.HALF_TOK_MAX),
            tcb.deposit(acnt1, vc.ctrt_id, self.HALF_TOK_MAX),
        )

        await cft.wait_for_block()

        await asyncio.gather(
            cft.assert_tx_success(api, resp_a0["id"]),
            cft.assert_tx_success(api, resp_b0["id"]),
            cft.assert_tx_success(api, resp_l["id"]),
            cft.assert_tx_success(api, resp_a1["id"]),
            cft.assert_tx_success(api, resp_b1["id"]),
        )

        return vc

    async def test_supersede(
        self, new_ctrt: pv.VSwapCtrt, acnt0: pv.Account, acnt1: pv.Account
    ):
        """
        test_supersede tests the method supersede.

        Args:
            new_ctrt (pv.VSwapCtrt): The fixture that registers a new V Swap contract.
            acnt0 (pv.Account): The account of nonce 0.
            acnt1 (pv.Account): The account of nonce 1.
        """
        vc = new_ctrt
        api = vc.chain.api

        assert (await vc.maker) == acnt0.addr.b58_str

        resp = await vc.supersede(acnt0, acnt1.addr.b58_str)
        await cft.wait_for_block()
        await cft.assert_tx_success(api, resp["id"])

        assert (await vc.maker) == acnt1.addr.b58_str

    async def test_set_swap(self, new_ctrt: pv.VSwapCtrt, acnt0: pv.Account):
        """
        test_set_swap tests the method set_swap.

        Args:
            new_ctrt (pv.VSwapCtrt): The fixture that registers a new V Swap contract.
            acnt0 (pv.Account): The account of nonce 0.
        """

        vc = new_ctrt
        api = vc.chain.api

        assert (await vc.is_swap_active) is False

        resp = await vc.set_swap(
            by=acnt0,
            amount_a=self.INIT_AMOUNT,
            amount_b=self.INIT_AMOUNT,
        )

        await cft.wait_for_block()
        await cft.assert_tx_success(api, resp["id"])

        assert (await vc.is_swap_active) is True

    @pytest.fixture
    async def new_ctrt_with_pool(
        self, new_ctrt: pv.VSwapCtrt, acnt0: pv.Account
    ) -> pv.VSwapCtrt:
        """
        new_ctrt_with_pool is the fixture that registers a new V Swap contract and
        initialize the swap pool.

        Args:
            new_ctrt (pv.VSwapCtrt): The V Swap instance.
            acnt0 (pv.Account): The account of nonce 0.

        Returns:
            pv.VSwapCtrt: The VSwapCtrt instance.
        """
        vc = new_ctrt
        api = vc.chain.api

        resp = await vc.set_swap(
            by=acnt0,
            amount_a=self.INIT_AMOUNT,
            amount_b=self.INIT_AMOUNT,
        )
        await cft.wait_for_block()
        await cft.assert_tx_success(api, resp["id"])
        assert (await vc.is_swap_active) is True

        return vc

    async def test_add_liquidity(
        self, new_ctrt_with_pool: pv.VSwapCtrt, acnt0: pv.Account
    ):
        """
        test_add_liquidity tests the method add_liquidity.

        Args:
            new_ctrt_with_pool (pv.VSwapCtrt): The VSwapCtrt instance where the pool is initialized.
            acnt0 (pv.Account): The account of nonce 0.
        """
        DELTA = 10_000
        DELTA_MIN = 9_000

        vc = new_ctrt_with_pool
        api = vc.chain.api

        tok_a_reserved_old, tok_b_reserved_old, liq_tok_left_old = await asyncio.gather(
            vc.tok_a_reserved, vc.tok_b_reserved, vc.liq_tok_left
        )

        ten_sec_later = int(time.time()) + 10

        resp = await vc.add_liquidity(
            by=acnt0,
            amount_a=DELTA,
            amount_b=DELTA,
            amount_a_min=DELTA_MIN,
            amount_b_min=DELTA_MIN,
            deadline=ten_sec_later,
        )

        await cft.wait_for_block()
        await cft.assert_tx_success(api, resp["id"])

        tok_a_reserved, tok_b_reserved, liq_tok_left = await asyncio.gather(
            vc.tok_a_reserved,
            vc.tok_b_reserved,
            vc.liq_tok_left,
        )

        assert tok_a_reserved == tok_a_reserved_old + DELTA * self.TOK_UNIT
        assert tok_b_reserved == tok_b_reserved_old + DELTA * self.TOK_UNIT
        assert liq_tok_left == liq_tok_left_old - DELTA * self.TOK_UNIT

    async def test_remove_liquidity(
        self, new_ctrt_with_pool: pv.VSwapCtrt, acnt0: pv.Account
    ):
        """
        test_remove_liquidity tests the method remove_liquidity.

        Args:
            new_ctrt_with_pool (pv.VSwapCtrt): The VSwapCtrt instance where the pool is initialized.
            acnt0 (pv.Account): The account of nonce 0.
        """
        DELTA = 1_000

        vc = new_ctrt_with_pool
        api = vc.chain.api

        tok_a_reserved_old, tok_b_reserved_old, liq_tok_left_old = await asyncio.gather(
            vc.tok_a_reserved,
            vc.tok_b_reserved,
            vc.liq_tok_left,
        )

        ten_sec_later = int(time.time()) + 10

        resp = await vc.remove_liquidity(
            by=acnt0,
            amount_liq=DELTA,
            amount_a_min=DELTA,
            amount_b_min=DELTA,
            deadline=ten_sec_later,
        )

        await cft.wait_for_block()
        await cft.assert_tx_success(api, resp["id"])

        tok_a_reserved, tok_b_reserved, liq_tok_left = await asyncio.gather(
            vc.tok_a_reserved,
            vc.tok_b_reserved,
            vc.liq_tok_left,
        )

        assert liq_tok_left == liq_tok_left_old + DELTA * self.TOK_UNIT

        tok_a_redeemed = tok_a_reserved_old - tok_a_reserved
        tok_b_redeemed = tok_b_reserved_old - tok_b_reserved

        assert tok_a_redeemed >= DELTA * self.TOK_UNIT
        assert tok_b_redeemed >= DELTA * self.TOK_UNIT

    async def test_swap_b_for_exact_a(
        self,
        new_ctrt_with_pool: pv.VSwapCtrt,
        acnt1: pv.Account,
    ):
        """
        test_swap_b_for_exact_a tests the method swap_b_for_exact_a.

        Args:
            new_ctrt_with_pool (pv.VSwapCtrt): The VSwapCtrt instance where the pool is initialized.
            acnt1 (pv.Account): The account of nonce 1.
        """
        vc = new_ctrt_with_pool
        api = vc.chain.api

        bal_a_old, bal_b_old = await asyncio.gather(
            vc.get_tok_a_bal(acnt1.addr.b58_str),
            vc.get_tok_b_bal(acnt1.addr.b58_str),
        )

        amount_a = 10
        amount_b_max = 20

        ten_sec_later = int(time.time()) + 10

        resp = await vc.swap_b_for_exact_a(
            by=acnt1,
            amount_a=amount_a,
            amount_b_max=amount_b_max,
            deadline=ten_sec_later,
        )
        await cft.wait_for_block()
        await cft.assert_tx_success(api, resp["id"]),

        bal_a, bal_b = await asyncio.gather(
            vc.get_tok_a_bal(acnt1.addr.b58_str),
            vc.get_tok_b_bal(acnt1.addr.b58_str),
        )

        assert bal_a == bal_a_old + amount_a * self.TOK_UNIT
        assert bal_b_old - bal_b <= amount_b_max * self.TOK_UNIT

    async def test_swap_exact_b_for_a(
        self,
        new_ctrt_with_pool: pv.VSwapCtrt,
        acnt1: pv.Account,
    ):
        """
        test_swap_exact_b_for_a tests the method swap_exact_b_for_a.

        Args:
            new_ctrt_with_pool (pv.VSwapCtrt): The VSwapCtrt instance where the pool is initialized.
            acnt1 (pv.Account): The account of nonce 1.
        """

        vc = new_ctrt_with_pool
        api = vc.chain.api

        bal_a_old, bal_b_old = await asyncio.gather(
            vc.get_tok_a_bal(acnt1.addr.b58_str),
            vc.get_tok_b_bal(acnt1.addr.b58_str),
        )

        amount_a_min = 10
        amount_b = 20

        ten_sec_later = int(time.time()) + 10

        resp = await vc.swap_exact_b_for_a(
            by=acnt1,
            amount_a_min=amount_a_min,
            amount_b=amount_b,
            deadline=ten_sec_later,
        )
        await cft.wait_for_block()
        await cft.assert_tx_success(api, resp["id"]),

        bal_a, bal_b = await asyncio.gather(
            vc.get_tok_a_bal(acnt1.addr.b58_str),
            vc.get_tok_b_bal(acnt1.addr.b58_str),
        )

        assert bal_a - bal_a_old >= amount_a_min
        assert bal_b == bal_b_old - amount_b * self.TOK_UNIT

    async def test_swap_a_for_exact_b(
        self,
        new_ctrt_with_pool: pv.VSwapCtrt,
        acnt1: pv.Account,
    ):
        """
        test_swap_a_for_exact_b tests the method swap_a_for_exact_b.

        Args:
            new_ctrt_with_pool (pv.VSwapCtrt): The VSwapCtrt instance where the pool is initialized.
            acnt1 (pv.Account): The account of nonce 1.
        """

        vc = new_ctrt_with_pool
        api = vc.chain.api

        bal_a_old, bal_b_old = await asyncio.gather(
            vc.get_tok_a_bal(acnt1.addr.b58_str),
            vc.get_tok_b_bal(acnt1.addr.b58_str),
        )

        amount_a_max = 20
        amount_b = 10

        ten_sec_later = int(time.time()) + 10

        resp = await vc.swap_a_for_exact_b(
            by=acnt1,
            amount_a_max=amount_a_max,
            amount_b=amount_b,
            deadline=ten_sec_later,
        )
        await cft.wait_for_block()
        await cft.assert_tx_success(api, resp["id"]),

        bal_a, bal_b = await asyncio.gather(
            vc.get_tok_a_bal(acnt1.addr.b58_str),
            vc.get_tok_b_bal(acnt1.addr.b58_str),
        )

        assert bal_a_old - bal_a <= amount_a_max * self.TOK_UNIT
        assert bal_b == bal_b_old + amount_b * self.TOK_UNIT

    async def test_swap_exact_a_for_b(
        self,
        new_ctrt_with_pool: pv.VSwapCtrt,
        acnt1: pv.Account,
    ):
        """
        test_swap_exact_a_for_b tests the method swap_exact_a_for_b.

        Args:
            new_ctrt_with_pool (pv.VSwapCtrt): The VSwapCtrt instance where the pool is initialized.
            acnt1 (pv.Account): The account of nonce 1.
        """

        vc = new_ctrt_with_pool
        api = vc.chain.api

        bal_a_old, bal_b_old = await asyncio.gather(
            vc.get_tok_a_bal(acnt1.addr.b58_str),
            vc.get_tok_b_bal(acnt1.addr.b58_str),
        )

        amount_a = 20
        amount_b_min = 10

        ten_sec_later = int(time.time()) + 10

        resp = await vc.swap_exact_a_for_b(
            by=acnt1,
            amount_a=amount_a,
            amount_b_min=amount_b_min,
            deadline=ten_sec_later,
        )
        await cft.wait_for_block()
        await cft.assert_tx_success(api, resp["id"]),

        bal_a, bal_b = await asyncio.gather(
            vc.get_tok_a_bal(acnt1.addr.b58_str),
            vc.get_tok_b_bal(acnt1.addr.b58_str),
        )

        assert bal_a == bal_a_old - amount_a * self.TOK_UNIT
        assert bal_b - bal_b_old >= amount_b_min

    @pytest.mark.whole
    async def test_as_whole(
        self,
        new_ctrt: pv.VSwapCtrt,
        acnt0: pv.Account,
        acnt1: pv.Account,
    ):
        """
        test_as_whole tests methods of VSwapCtrt as a whole so as to reduce resource consumption.

        Args:
            new_ctrt (pv.VSwapCtrt): The V Swap instance.
            acnt0 (pv.Account): The account of nonce 0.
            acnt1 (pv.Account): The account of nonce 1.
        """
        vc = new_ctrt

        await self.test_set_swap(vc, acnt0)
        await self.test_add_liquidity(vc, acnt0)
        await self.test_remove_liquidity(vc, acnt0)
        await self.test_swap_b_for_exact_a(vc, acnt1)
        await self.test_swap_exact_b_for_a(vc, acnt1)
        await self.test_swap_a_for_exact_b(vc, acnt1)
        await self.test_swap_exact_a_for_b(vc, acnt1)
        await self.test_supersede(vc, acnt0, acnt1)
>>>>>>> d8c5dd83
<|MERGE_RESOLUTION|>--- conflicted
+++ resolved
@@ -582,37 +582,6 @@
         return ac
 
 
-<<<<<<< HEAD
-class TestTokCtrtWithoutSplit:
-    """
-    TestTokCtrtWithoutSplit is the collection of functional tests of Token contract without split.
-    """
-
-    @pytest.fixture
-    async def new_ctrt(self, acnt0: pv.Account) -> pv.TokenCtrtWithoutSplit:
-        """
-        new_ctrt is the fixture that registers a new token contract.
-
-        Args:
-            acnt0 (pv.Account): the account of nonce 0.
-
-        Returns:
-            pv.TokenCtrtWithoutSplit: the TokenCtrtWithoutSplit instance.
-        """
-        tc = await pv.TokenCtrtWithoutSplit.register(acnt0, 50, 1)
-        await cft.wait_for_block()
-        return tc
-
-    @pytest.fixture
-    async def new_ctrt_with_tok(
-        self, new_ctrt: pv.TokenCtrtWithoutSplit, acnt0: pv.Account
-    ) -> pv.TokenCtrtWithoutSplit:
-        """
-        new_ctrt_with_tok is the fixture that registers a new TokenWithoutSplit contract and issues tokens right after it.
-
-        Args:
-            new_ctrt (pv.NFTCtrt): The fixture that registers a new TokenWithoutSplit contract.
-=======
 class TestVSwapCtrt:
     """
     TestVSwapCtrt is the collection of functional tests of V Swap contract.
@@ -630,318 +599,11 @@
         to be used in a V Swap contract.
 
         Args:
->>>>>>> d8c5dd83
             acnt0 (pv.Account): The account of nonce 0.
 
         Returns:
             pv.TokenCtrtWithoutSplit: The TokenCtrtWithoutSplit instance.
         """
-<<<<<<< HEAD
-        tc = new_ctrt
-        await tc.issue(acnt0, 50)
-        await cft.wait_for_block()
-        return tc
-
-    @pytest.fixture
-    async def new_atomic_swap_ctrt(
-        self,
-        new_ctrt_with_tok: pv.TokenCtrtWithoutSplit,
-        acnt0: pv.Account,
-    ) -> pv.AtomicSwapCtrt:
-        """
-        new_atomic_swap_ctrt is the fixture that registers a new atomic swap contract.
-
-        Args:
-            new_ctrt_with_tok (pv.TokenCtrtWithoutSplit): The fixture that registers a new NFT contract and issues an NFT token right after it.
-            acnt0 (pv.Account): The account of nonce 0.
-
-        Returns:
-            pv.AtomicSwapCtrt: The AtomicSwapCtrt instance.
-        """
-        tc = new_ctrt_with_tok
-        api = tc.chain.api
-
-        tok_id = await get_tok_id(api, tc.ctrt_id, 0)
-        ac = await pv.AtomicSwapCtrt.register(acnt0, tok_id)
-
-        await cft.wait_for_block()
-        assert (await ac.maker) == acnt0.addr.b58_str
-        assert (await ac.token_id) == tok_id
-
-        return ac
-
-    async def test_register(self, acnt0: pv.Account) -> pv.TokenCtrtWithoutSplit:
-        """
-        test_register tests the method register.
-
-        Args:
-            acnt0 (pv.Account): The account of nonce 0.
-
-        Returns:
-            pv.TokenCtrtWithoutSplit: The TokenCtrtWithoutSplit instance.
-        """
-        tc = await pv.TokenCtrtWithoutSplit.register(acnt0, 50, 1)
-        await cft.wait_for_block()
-        assert (await tc.issuer) == acnt0.addr.b58_str
-        assert (await tc.maker) == acnt0.addr.b58_str
-
-        return tc
-
-    async def test_issue(self, new_ctrt: pv.TokenCtrtWithoutSplit, acnt0: pv.Account):
-        """
-        test_issue tests the method issue.
-
-        Args:
-            new_ctrt (pv.TokenCtrtWithoutSplit): [description]
-            acnt0 (pv.Account): The account of nonce 0.
-        """
-        tc = new_ctrt
-        api = tc.chain.api
-
-        resp = await tc.issue(acnt0, 50)
-        await cft.wait_for_block()
-
-        await cft.assert_tx_success(api, resp["id"])
-
-        tok_id = await get_tok_id(api, tc.ctrt_id, 0)
-        tok_bal = await get_tok_bal(api, acnt0.addr.b58_str, tok_id)
-        assert tok_bal == 50
-
-    async def test_send(
-        self,
-        new_ctrt_with_tok: pv.TokenCtrtWithoutSplit,
-        acnt0: pv.Account,
-        acnt1: pv.Account,
-    ):
-        """
-        test_send tests the method send
-
-        Args:
-            new_ctrt_with_tok (pv.TokenCtrtWithoutSplit): The fixture that registers a new NFT contract and issues an NFT token right after it.
-            acnt0 (pv.Account): The account of nonce 0.
-            acnt1 (pv.Account): The account of nonce 1.
-        """
-        tc = new_ctrt_with_tok
-        api = tc.chain.api
-
-        tok_id = await get_tok_id(api, tc.ctrt_id, 0)
-
-        tok_bal_acnt0 = await get_tok_bal(api, acnt0.addr.b58_str, tok_id)
-        assert tok_bal_acnt0 == 50
-
-        tok_bal_acnt1 = await get_tok_bal(api, acnt1.addr.b58_str, tok_id)
-        assert tok_bal_acnt1 == 0
-
-        resp = await tc.transfer(acnt0, acnt0.addr.b58_str, acnt1.addr.b58_str, 50)
-        await cft.wait_for_block()
-        await cft.assert_tx_success(api, resp["id"])
-
-        tok_bal_acnt0 = await get_tok_bal(api, acnt0.addr.b58_str, tok_id)
-        assert tok_bal_acnt0 == 0
-
-        tok_bal_acnt1 = await get_tok_bal(api, acnt1.addr.b58_str, tok_id)
-        assert tok_bal_acnt1 == 50
-
-    async def test_transfer(
-        self,
-        new_ctrt_with_tok: pv.TokenCtrtWithoutSplit,
-        acnt0: pv.Account,
-        acnt1: pv.Account,
-    ):
-        """
-        test_transfer tests the method transfer.
-
-        Args:
-            new_ctrt_with_tok (pv.TokenCtrtWithoutSplit): The fixture that registers a new NFT contract and issues an NFT token right after it.
-            acnt0 (pv.Account): The account of nonce 0.
-            acnt1 (pv.Account): The account of nonce 1.
-        """
-        tc = new_ctrt_with_tok
-        api = tc.chain.api
-
-        tok_id = await get_tok_id(api, tc.ctrt_id, 0)
-
-        tok_bal_acnt0 = await get_tok_bal(api, acnt0.addr.b58_str, tok_id)
-        assert tok_bal_acnt0 == 50
-
-        tok_bal_acnt1 = await get_tok_bal(api, acnt1.addr.b58_str, tok_id)
-        assert tok_bal_acnt1 == 0
-
-        resp = await tc.transfer(acnt0, acnt0.addr.b58_str, acnt1.addr.b58_str, 50)
-        await cft.wait_for_block()
-        await cft.assert_tx_success(api, resp["id"])
-
-        tok_bal_acnt0 = await get_tok_bal(api, acnt0.addr.b58_str, tok_id)
-        assert tok_bal_acnt0 == 0
-
-        tok_bal_acnt1 = await get_tok_bal(api, acnt1.addr.b58_str, tok_id)
-        assert tok_bal_acnt1 == 50
-
-    async def test_deposit_and_withdraw(
-        self,
-        new_ctrt_with_tok: pv.TokenCtrtWithoutSplit,
-        new_atomic_swap_ctrt: pv.AtomicSwapCtrt,
-        acnt0: pv.Account,
-    ):
-        """
-        test_deposit_and_withdraw tests the method deposit & withdraw.
-
-        Args:
-            new_ctrt_with_tok (pv.TokenCtrtWithoutSplit): The fixture that registers a new NFT contract and issues an NFT token right after it.
-            new_atomic_swap_ctrt (pv.AtomicSwapCtrt): The fixture that registers a new atomic swap contract.
-            acnt0 (pv.Account): The account of nonce 0.
-        """
-        tc = new_ctrt_with_tok
-        api = tc.chain.api
-
-        tok_id = await get_tok_id(api, tc.ctrt_id, 0)
-        ac = new_atomic_swap_ctrt
-        await cft.wait_for_block()
-        assert (await ac.maker) == acnt0.addr.b58_str
-        assert (await ac.token_id) == tok_id
-
-        tok_bal = await get_tok_bal(api, acnt0.addr.b58_str, tok_id)
-        assert tok_bal == 50
-
-        resp = await tc.deposit(acnt0, ac.ctrt_id, 10)
-        await cft.wait_for_block()
-        tx_info = await api.tx.get_info(resp["id"])
-        assert tx_info["status"] == "Success"
-
-        tok_bal = await get_tok_bal(api, acnt0.addr.b58_str, tok_id)
-        assert tok_bal == 40
-
-        deposited_tok_bal = await ac.get_tok_bal(acnt0.addr.b58_str)
-        assert deposited_tok_bal == 10
-
-        # withdraw
-        await tc.withdraw(acnt0, ac.ctrt_id, 10)
-        await cft.wait_for_block()
-
-        tok_bal = await get_tok_bal(api, acnt0.addr.b58_str, tok_id)
-        assert tok_bal == 50
-
-        deposited_tok_bal = await ac.get_tok_bal(acnt0.addr.b58_str)
-        assert deposited_tok_bal == 0
-
-    async def test_destroy(
-        self, new_ctrt_with_tok: pv.TokenCtrtWithoutSplit, acnt0: pv.Account
-    ):
-        """
-        test_destroy tests the method destroy.
-        Args:
-            new_ctrt_with_tok (pv.TokenCtrtWithoutSplit): The fixture that registers a new NFT contract and issues an NFT token right after it.
-        """
-        tc = new_ctrt_with_tok
-        api = tc.chain.api
-
-        tok_id = await get_tok_id(api, tc.ctrt_id, 0)
-
-        tok_bal = await get_tok_bal(api, acnt0.addr.b58_str, tok_id)
-        assert tok_bal == 50
-
-        resp = await tc.destroy(acnt0, 10)
-        await cft.wait_for_block()
-        await cft.assert_tx_success(api, resp["id"])
-
-        tok_bal_acnt0 = await get_tok_bal(api, acnt0.addr.b58_str, tok_id)
-        assert tok_bal_acnt0 == 40
-
-    async def test_supersede(
-        self, new_ctrt: pv.TokenCtrtWithoutSplit, acnt0: pv.Account, acnt1: pv.Account
-    ):
-        """
-        test_supersede tests the method supersede.
-
-        Args:
-            new_ctrt (pv.TokenCtrtWithoutSplit): The fixture that registers a new token contract.
-            acnt0 (pv.Account): The account of nonce 0.
-            acnt1 (pv.Account): The account of nonce 1.
-        """
-        tc = new_ctrt
-        api = tc.chain.api
-
-        assert (await tc.issuer) == acnt0.addr.b58_str
-
-        resp = await tc.supersede(acnt0, acnt1.addr.b58_str)
-        await cft.wait_for_block()
-        await cft.assert_tx_success(api, resp["id"])
-
-        assert (await tc.issuer) == acnt1.addr.b58_str
-
-    @pytest.mark.whole
-    async def test_as_whole(
-        self,
-        new_ctrt_with_tok: pv.TokenCtrtWithoutSplit,
-        new_atomic_swap_ctrt: pv.AtomicSwapCtrt,
-        acnt0: pv.Account,
-        acnt1: pv.Account,
-    ):
-        """
-        test_as_whole tests methods of TokenWithSplitCtrt as a whole so as to reduce resource consumption.
-
-        Args:
-            new_ctrt_with_tok (pv.TokenCtrtWithoutSplit): The fixture that registers a new NFT contract and issues an NFT token right after it.
-            new_atomic_swap_ctrt (pv.AtomicSwapCtrt): The fixture that registers a new atomic swap contract.
-            acnt0 (pv.Account): The account of nonce 0.
-            acnt1 (pv.Account): The account of nonce 1.
-        """
-        tc = await self.test_register(acnt0)
-        await self.test_issue(tc, acnt0)
-
-        tc = new_ctrt_with_tok
-        ac = new_atomic_swap_ctrt
-
-        await self.test_send(tc, acnt0, acnt1)
-        await self.test_transfer(tc, acnt1, acnt0)
-        await self.test_deposit_and_withdraw(tc, ac, acnt0)
-        await self.test_destroy(tc, acnt0)
-        await self.test_supersede(tc, acnt0, acnt1)
-
-
-class TestTokWithSplit(TestTokCtrtWithoutSplit):
-    """
-    TestTokCtrtWithSplit is the collection of functional tests of Token contract with split.
-    """
-
-    @pytest.fixture
-    async def new_ctrt(self, acnt0: pv.Account) -> pv.TokenCtrtWithSplit:
-        """
-        new_ctrt is the fixture that registers a new token contract with split.
-
-        Args:
-            acnt0 (pv.Account): the account of nonce 0.
-
-        Returns:
-            pv.TokenCtrtWithoutSplit: the TokenCtrtWithSplit instance.
-        """
-        tc = await pv.TokenCtrtWithSplit.register(acnt0, 50, 1)
-        await cft.wait_for_block()
-        return tc
-
-    async def test_split(self, new_ctrt: pv.TokenCtrtWithSplit, acnt0: pv.Account):
-        """
-        test_split tests the method split.
-
-        Args:
-            new_ctrt (pv.TokenCtrtWithSplit): The fixture that registers a new token contract.
-            acnt0 (pv.Account): The account of nonce 0.
-        """
-        tc = new_ctrt
-        api = tc.chain.api
-        tc_ctrt_id = tc.ctrt_id
-
-        tok_id_dict = await api.ctrt.get_tok_id(tc_ctrt_id, 0)
-        tok_id = tok_id_dict["tokenId"]
-
-        resp = await tc.split(acnt0, 12)
-        await cft.wait_for_block()
-        await cft.assert_tx_success(api, resp["id"])
-
-        new_unit = await api.ctrt.get_tok_info(tok_id)
-
-        assert 12 == new_unit["unity"]
-=======
         api = acnt0.api
 
         tc = await pv.TokenCtrtWithoutSplit.register(
@@ -1387,4 +1049,343 @@
         await self.test_swap_a_for_exact_b(vc, acnt1)
         await self.test_swap_exact_a_for_b(vc, acnt1)
         await self.test_supersede(vc, acnt0, acnt1)
->>>>>>> d8c5dd83
+
+
+class TestTokCtrtWithoutSplit:
+    """
+    TestTokCtrtWithoutSplit is the collection of functional tests of Token contract without split.
+    """
+
+    @pytest.fixture
+    async def new_ctrt(self, acnt0: pv.Account) -> pv.TokenCtrtWithoutSplit:
+        """
+        new_ctrt is the fixture that registers a new token contract.
+
+        Args:
+            acnt0 (pv.Account): the account of nonce 0.
+
+        Returns:
+            pv.TokenCtrtWithoutSplit: the TokenCtrtWithoutSplit instance.
+        """
+        tc = await pv.TokenCtrtWithoutSplit.register(acnt0, 50, 1)
+        await cft.wait_for_block()
+        return tc
+
+    @pytest.fixture
+    async def new_ctrt_with_tok(
+        self, new_ctrt: pv.TokenCtrtWithoutSplit, acnt0: pv.Account
+    ) -> pv.TokenCtrtWithoutSplit:
+        """
+        new_ctrt_with_tok is the fixture that registers a new TokenWithoutSplit contract and issues tokens right after it.
+
+        Args:
+            new_ctrt (pv.NFTCtrt): The fixture that registers a new TokenWithoutSplit contract.
+            acnt0 (pv.Account): The account of nonce 0.
+
+        Returns:
+            pv.TokenCtrtWithoutSplit: The TokenCtrtWithoutSplit instance.
+        """
+        tc = new_ctrt
+        await tc.issue(acnt0, 50)
+        await cft.wait_for_block()
+        return tc
+
+    @pytest.fixture
+    async def new_atomic_swap_ctrt(
+        self,
+        new_ctrt_with_tok: pv.TokenCtrtWithoutSplit,
+        acnt0: pv.Account,
+    ) -> pv.AtomicSwapCtrt:
+        """
+        new_atomic_swap_ctrt is the fixture that registers a new atomic swap contract.
+
+        Args:
+            new_ctrt_with_tok (pv.TokenCtrtWithoutSplit): The fixture that registers a new NFT contract and issues an NFT token right after it.
+            acnt0 (pv.Account): The account of nonce 0.
+
+        Returns:
+            pv.AtomicSwapCtrt: The AtomicSwapCtrt instance.
+        """
+        tc = new_ctrt_with_tok
+        api = tc.chain.api
+
+        tok_id = await get_tok_id(api, tc.ctrt_id, 0)
+        ac = await pv.AtomicSwapCtrt.register(acnt0, tok_id)
+
+        await cft.wait_for_block()
+        assert (await ac.maker) == acnt0.addr.b58_str
+        assert (await ac.token_id) == tok_id
+
+        return ac
+
+    async def test_register(self, acnt0: pv.Account) -> pv.TokenCtrtWithoutSplit:
+        """
+        test_register tests the method register.
+
+        Args:
+            acnt0 (pv.Account): The account of nonce 0.
+
+        Returns:
+            pv.TokenCtrtWithoutSplit: The TokenCtrtWithoutSplit instance.
+        """
+        tc = await pv.TokenCtrtWithoutSplit.register(acnt0, 50, 1)
+        await cft.wait_for_block()
+        assert (await tc.issuer) == acnt0.addr.b58_str
+        assert (await tc.maker) == acnt0.addr.b58_str
+
+        return tc
+
+    async def test_issue(self, new_ctrt: pv.TokenCtrtWithoutSplit, acnt0: pv.Account):
+        """
+        test_issue tests the method issue.
+
+        Args:
+            new_ctrt (pv.TokenCtrtWithoutSplit): [description]
+            acnt0 (pv.Account): The account of nonce 0.
+        """
+        tc = new_ctrt
+        api = tc.chain.api
+
+        resp = await tc.issue(acnt0, 50)
+        await cft.wait_for_block()
+
+        await cft.assert_tx_success(api, resp["id"])
+
+        tok_id = await get_tok_id(api, tc.ctrt_id, 0)
+        tok_bal = await get_tok_bal(api, acnt0.addr.b58_str, tok_id)
+        assert tok_bal == 50
+
+    async def test_send(
+        self,
+        new_ctrt_with_tok: pv.TokenCtrtWithoutSplit,
+        acnt0: pv.Account,
+        acnt1: pv.Account,
+    ):
+        """
+        test_send tests the method send
+
+        Args:
+            new_ctrt_with_tok (pv.TokenCtrtWithoutSplit): The fixture that registers a new NFT contract and issues an NFT token right after it.
+            acnt0 (pv.Account): The account of nonce 0.
+            acnt1 (pv.Account): The account of nonce 1.
+        """
+        tc = new_ctrt_with_tok
+        api = tc.chain.api
+
+        tok_id = await get_tok_id(api, tc.ctrt_id, 0)
+
+        tok_bal_acnt0 = await get_tok_bal(api, acnt0.addr.b58_str, tok_id)
+        assert tok_bal_acnt0 == 50
+
+        tok_bal_acnt1 = await get_tok_bal(api, acnt1.addr.b58_str, tok_id)
+        assert tok_bal_acnt1 == 0
+
+        resp = await tc.transfer(acnt0, acnt0.addr.b58_str, acnt1.addr.b58_str, 50)
+        await cft.wait_for_block()
+        await cft.assert_tx_success(api, resp["id"])
+
+        tok_bal_acnt0 = await get_tok_bal(api, acnt0.addr.b58_str, tok_id)
+        assert tok_bal_acnt0 == 0
+
+        tok_bal_acnt1 = await get_tok_bal(api, acnt1.addr.b58_str, tok_id)
+        assert tok_bal_acnt1 == 50
+
+    async def test_transfer(
+        self,
+        new_ctrt_with_tok: pv.TokenCtrtWithoutSplit,
+        acnt0: pv.Account,
+        acnt1: pv.Account,
+    ):
+        """
+        test_transfer tests the method transfer.
+
+        Args:
+            new_ctrt_with_tok (pv.TokenCtrtWithoutSplit): The fixture that registers a new NFT contract and issues an NFT token right after it.
+            acnt0 (pv.Account): The account of nonce 0.
+            acnt1 (pv.Account): The account of nonce 1.
+        """
+        tc = new_ctrt_with_tok
+        api = tc.chain.api
+
+        tok_id = await get_tok_id(api, tc.ctrt_id, 0)
+
+        tok_bal_acnt0 = await get_tok_bal(api, acnt0.addr.b58_str, tok_id)
+        assert tok_bal_acnt0 == 50
+
+        tok_bal_acnt1 = await get_tok_bal(api, acnt1.addr.b58_str, tok_id)
+        assert tok_bal_acnt1 == 0
+
+        resp = await tc.transfer(acnt0, acnt0.addr.b58_str, acnt1.addr.b58_str, 50)
+        await cft.wait_for_block()
+        await cft.assert_tx_success(api, resp["id"])
+
+        tok_bal_acnt0 = await get_tok_bal(api, acnt0.addr.b58_str, tok_id)
+        assert tok_bal_acnt0 == 0
+
+        tok_bal_acnt1 = await get_tok_bal(api, acnt1.addr.b58_str, tok_id)
+        assert tok_bal_acnt1 == 50
+
+    async def test_deposit_and_withdraw(
+        self,
+        new_ctrt_with_tok: pv.TokenCtrtWithoutSplit,
+        new_atomic_swap_ctrt: pv.AtomicSwapCtrt,
+        acnt0: pv.Account,
+    ):
+        """
+        test_deposit_and_withdraw tests the method deposit & withdraw.
+
+        Args:
+            new_ctrt_with_tok (pv.TokenCtrtWithoutSplit): The fixture that registers a new NFT contract and issues an NFT token right after it.
+            new_atomic_swap_ctrt (pv.AtomicSwapCtrt): The fixture that registers a new atomic swap contract.
+            acnt0 (pv.Account): The account of nonce 0.
+        """
+        tc = new_ctrt_with_tok
+        api = tc.chain.api
+
+        tok_id = await get_tok_id(api, tc.ctrt_id, 0)
+        ac = new_atomic_swap_ctrt
+        await cft.wait_for_block()
+        assert (await ac.maker) == acnt0.addr.b58_str
+        assert (await ac.token_id) == tok_id
+
+        tok_bal = await get_tok_bal(api, acnt0.addr.b58_str, tok_id)
+        assert tok_bal == 50
+
+        resp = await tc.deposit(acnt0, ac.ctrt_id, 10)
+        await cft.wait_for_block()
+        tx_info = await api.tx.get_info(resp["id"])
+        assert tx_info["status"] == "Success"
+
+        tok_bal = await get_tok_bal(api, acnt0.addr.b58_str, tok_id)
+        assert tok_bal == 40
+
+        deposited_tok_bal = await ac.get_tok_bal(acnt0.addr.b58_str)
+        assert deposited_tok_bal == 10
+
+        # withdraw
+        await tc.withdraw(acnt0, ac.ctrt_id, 10)
+        await cft.wait_for_block()
+
+        tok_bal = await get_tok_bal(api, acnt0.addr.b58_str, tok_id)
+        assert tok_bal == 50
+
+        deposited_tok_bal = await ac.get_tok_bal(acnt0.addr.b58_str)
+        assert deposited_tok_bal == 0
+
+    async def test_destroy(
+        self, new_ctrt_with_tok: pv.TokenCtrtWithoutSplit, acnt0: pv.Account
+    ):
+        """
+        test_destroy tests the method destroy.
+        Args:
+            new_ctrt_with_tok (pv.TokenCtrtWithoutSplit): The fixture that registers a new NFT contract and issues an NFT token right after it.
+        """
+        tc = new_ctrt_with_tok
+        api = tc.chain.api
+
+        tok_id = await get_tok_id(api, tc.ctrt_id, 0)
+
+        tok_bal = await get_tok_bal(api, acnt0.addr.b58_str, tok_id)
+        assert tok_bal == 50
+
+        resp = await tc.destroy(acnt0, 10)
+        await cft.wait_for_block()
+        await cft.assert_tx_success(api, resp["id"])
+
+        tok_bal_acnt0 = await get_tok_bal(api, acnt0.addr.b58_str, tok_id)
+        assert tok_bal_acnt0 == 40
+
+    async def test_supersede(
+        self, new_ctrt: pv.TokenCtrtWithoutSplit, acnt0: pv.Account, acnt1: pv.Account
+    ):
+        """
+        test_supersede tests the method supersede.
+
+        Args:
+            new_ctrt (pv.TokenCtrtWithoutSplit): The fixture that registers a new token contract.
+            acnt0 (pv.Account): The account of nonce 0.
+            acnt1 (pv.Account): The account of nonce 1.
+        """
+        tc = new_ctrt
+        api = tc.chain.api
+
+        assert (await tc.issuer) == acnt0.addr.b58_str
+
+        resp = await tc.supersede(acnt0, acnt1.addr.b58_str)
+        await cft.wait_for_block()
+        await cft.assert_tx_success(api, resp["id"])
+
+        assert (await tc.issuer) == acnt1.addr.b58_str
+
+    @pytest.mark.whole
+    async def test_as_whole(
+        self,
+        new_ctrt_with_tok: pv.TokenCtrtWithoutSplit,
+        new_atomic_swap_ctrt: pv.AtomicSwapCtrt,
+        acnt0: pv.Account,
+        acnt1: pv.Account,
+    ):
+        """
+        test_as_whole tests methods of TokenWithSplitCtrt as a whole so as to reduce resource consumption.
+
+        Args:
+            new_ctrt_with_tok (pv.TokenCtrtWithoutSplit): The fixture that registers a new NFT contract and issues an NFT token right after it.
+            new_atomic_swap_ctrt (pv.AtomicSwapCtrt): The fixture that registers a new atomic swap contract.
+            acnt0 (pv.Account): The account of nonce 0.
+            acnt1 (pv.Account): The account of nonce 1.
+        """
+        tc = await self.test_register(acnt0)
+        await self.test_issue(tc, acnt0)
+
+        tc = new_ctrt_with_tok
+        ac = new_atomic_swap_ctrt
+
+        await self.test_send(tc, acnt0, acnt1)
+        await self.test_transfer(tc, acnt1, acnt0)
+        await self.test_deposit_and_withdraw(tc, ac, acnt0)
+        await self.test_destroy(tc, acnt0)
+        await self.test_supersede(tc, acnt0, acnt1)
+
+
+class TestTokWithSplit(TestTokCtrtWithoutSplit):
+    """
+    TestTokCtrtWithSplit is the collection of functional tests of Token contract with split.
+    """
+
+    @pytest.fixture
+    async def new_ctrt(self, acnt0: pv.Account) -> pv.TokenCtrtWithSplit:
+        """
+        new_ctrt is the fixture that registers a new token contract with split.
+
+        Args:
+            acnt0 (pv.Account): the account of nonce 0.
+
+        Returns:
+            pv.TokenCtrtWithoutSplit: the TokenCtrtWithSplit instance.
+        """
+        tc = await pv.TokenCtrtWithSplit.register(acnt0, 50, 1)
+        await cft.wait_for_block()
+        return tc
+
+    async def test_split(self, new_ctrt: pv.TokenCtrtWithSplit, acnt0: pv.Account):
+        """
+        test_split tests the method split.
+
+        Args:
+            new_ctrt (pv.TokenCtrtWithSplit): The fixture that registers a new token contract.
+            acnt0 (pv.Account): The account of nonce 0.
+        """
+        tc = new_ctrt
+        api = tc.chain.api
+        tc_ctrt_id = tc.ctrt_id
+
+        tok_id_dict = await api.ctrt.get_tok_id(tc_ctrt_id, 0)
+        tok_id = tok_id_dict["tokenId"]
+
+        resp = await tc.split(acnt0, 12)
+        await cft.wait_for_block()
+        await cft.assert_tx_success(api, resp["id"])
+
+        new_unit = await api.ctrt.get_tok_info(tok_id)
+
+        assert 12 == new_unit["unity"]